# caption.py
# Copyright (C) 2024-2025 Collabora Ltd.
#
# This library is free software; you can redistribute it and/or
# modify it under the terms of the GNU Library General Public License
# as published by the Free Software Foundation; either version 2
# of the License, or (at your option) any later version.
#
# This library is distributed in the hope that it will be useful,
# but WITHOUT ANY WARRANTY; without even the implied warranty of
# MERCHANTABILITY or FITNESS FOR A PARTICULAR PURPOSE.  See the GNU
# Library General Public License for more details.
#
# You should have received a copy of the GNU Library General Public
# License along with this library; if not, write to the
# Free Software Foundation, Inc., 51 Franklin Street, Fifth Floor,
# Boston, MA 02110-1301, USA.

from global_logger import GlobalLogger
from muxed_buffer_processor import MuxedBufferProcessor  # Added import

CAN_REGISTER_ELEMENT = True
try:
    import gi

    gi.require_version("Gst", "1.0")
    gi.require_version("GstBase", "1.0")
    gi.require_version("GstVideo", "1.0")
    gi.require_version("GLib", "2.0")
    gi.require_version("GstAnalytics", "1.0")

    from gi.repository import Gst, GObject, GstAnalytics, GLib, GstBase  # noqa: E402
    import numpy as np
    import cv2
    from video_transform import VideoTransform
except ImportError as e:
    CAN_REGISTER_ELEMENT = False
    GlobalLogger().warning(
        f"The 'pyml_caption' element will not be available. Error {e}"
    )

TEXT_CAPS = Gst.Caps.from_string("text/x-raw, format=utf8")

class Caption(VideoTransform):
    """
    GStreamer element for captioning video frames.
    """

    __gstmetadata__ = (
        "Caption",
        "Transform",
        "Captions video clips",
        "Aaron Boxer <aaron.boxer@collabora.com>",
    )

    __gsttemplates__ = (
        Gst.PadTemplate.new(
            "text_src",
            Gst.PadDirection.SRC,
            Gst.PadPresence.REQUEST,
            TEXT_CAPS
        ),
    )

    @GObject.Property(type=str)
    def prompt(self):
        "Custom prompt text for image analysis"
        return self.__prompt

    @prompt.setter
    def prompt(self, value):
        self.__prompt = value
        if self.engine:
            self.engine.prompt = value

    def __init__(self):
        super().__init__()
        self.model_name = "phi-3.5-vision"
        self.caption = "   "
<<<<<<< HEAD
        self.__prompt = "What is shown in this image?"
=======
        self.text_src_pad = None

    def do_set_property(self, property, value):
        if property.name == "prompt":
            self.prompt = value
            if self.engine:
                self.engine.prompt = value
        else:
            super().do_set_property(property, value)

    def do_get_property(self, property):
        if property.name == "prompt":
            return self.prompt
        else:
            return super().do_get_property(property)
>>>>>>> 4ab5a983

    def do_request_new_pad(self, template, name, caps):
        if self.text_src_pad:
            self.logger.error("Element already has a text_src")
            return None
        if name != template.name_template:
            self.logger.error("Invalid pad name")
            return None

        self.text_src_pad = Gst.Pad.new_from_template(template, name)
        self.add_pad(self.text_src_pad)
        self.text_src_pad.set_active(True)

        return self.text_src_pad

    def do_release_pad(self, pad):
        self.remove_pad(pad)
        pad.set_active(False)
        self.text_src_pad = None

    def push_text_buffer(self, text, buf_pts, buf_duration):
        """
        Pushes a text buffer to the `text_src` pad with proper timestamps.

        Args:
            text (str): The text to push as a buffer.
            buf_pts (int): The PTS of the associated video buffer.
            buf_duration (int): The duration of the associated video buffer.
        """
        text_buffer = Gst.Buffer.new_wrapped(text.encode("utf-8"))

        # Set the text buffer timestamps
        text_buffer.pts = buf_pts
        text_buffer.dts = buf_pts  # DTS is usually the same as PTS for text buffers
        # disable duration for now, as it freezes the pipeline
        # text_buffer.duration = buf_duration

        # Push the buffer
        ret = self.text_src_pad.push(text_buffer)
        if ret != Gst.FlowReturn.OK:
            self.logger.warning(f"Failed to push text buffer: {ret}")

    def do_transform_ip(self, buf):
        """
        In-place transformation for captioning inference using MuxedBufferProcessor.
        """
        try:
            if self.get_model() is None:
                self.do_load_model()

            self.engine.prompt = self.__prompt

            # Initialize MuxedBufferProcessor with default framerate
            muxed_processor = MuxedBufferProcessor(
                self.logger,
                self.width,
                self.height,
                framerate_num=30,
                framerate_denom=1,
            )
            frames, id_str, num_sources, format = muxed_processor.extract_frames(
                buf, self.sinkpad
            )
            if frames is None:
                self.logger.error("Failed to extract frames")
                return Gst.FlowReturn.ERROR

            # Set timestamps if none are set
            if buf.pts == Gst.CLOCK_TIME_NONE:
                buf.pts = Gst.util_uint64_scale(
                    Gst.util_get_timestamp(),
                    1,  # framerate_denom
                    30 * Gst.SECOND,  # framerate_num
                )
            if buf.duration == Gst.CLOCK_TIME_NONE:
                buf.duration = Gst.SECOND // 30  # framerate_num

            # Process frames (single or batch)
            if num_sources == 1:
                # Single-frame case
                frame = frames
                # Check if rescaling is needed
                if (
                    self.downsampled_width > 0
                    and self.downsampled_width < self.width
                    and self.downsampled_height > 0
                    and self.downsampled_height < self.height
                ):
                    frame = cv2.resize(
                        frame,
                        (self.downsampled_width, self.downsampled_height),
                        interpolation=cv2.INTER_AREA,
                    )
                    self.logger.info(
                        f"Resized to dimensions {self.downsampled_width}, {self.downsampled_height}"
                    )

                if self.engine:
                    result = self.engine.forward(frame)
                    if result:
                        self.caption = result
                        meta = GstAnalytics.buffer_add_analytics_relation_meta(buf)
                        if meta:
                            qk = GLib.quark_from_string(f"{result}")
                            ret, mtd = meta.add_one_cls_mtd(0, qk)
                            if ret:
                                self.logger.info(f"Successfully added caption {result}")
                            else:
                                self.logger.error(
                                    "Failed to add classification metadata"
                                )
                        else:
                            self.logger.error(
                                "Failed to add GstAnalytics metadata to buffer"
                            )

                        # Push text buffer if text_src pad is linked
                        if self.text_src_pad:
                            self.push_text_buffer(self.caption, buf.pts, buf.duration)
                        else:
                            self.logger.warning(
                                "TextExtract: text_src pad is not linked, cannot push text buffer."
                            )
            else:
                # Batch case
                self.logger.info(
                    f"Processing batch with ID={id_str}, num_sources={num_sources}"
                )
                # Rescale frames if needed
                if (
                    self.downsampled_width > 0
                    and self.downsampled_width < self.width
                    and self.downsampled_height > 0
                    and self.downsampled_height < self.height
                ):
                    frames = np.stack(
                        [
                            cv2.resize(
                                frame,
                                (self.downsampled_width, self.downsampled_height),
                                interpolation=cv2.INTER_AREA,
                            )
                            for frame in frames
                        ],
                        axis=0,
                    )
                    self.logger.info(
                        f"Resized batch to dimensions {self.downsampled_width}, {self.downsampled_height}"
                    )

                if self.engine:
                    results = self.engine.forward(frames)
                    if results is None:
                        self.logger.error("Inference returned None")
                        return Gst.FlowReturn.ERROR

                    # Ensure results is a list for batch processing
                    results_list = (
                        results
                        if isinstance(results, list)
                        else [results] * num_sources
                    )
                    if len(results_list) != num_sources:
                        self.logger.error(
                            f"Expected {num_sources} results, got {len(results_list)}"
                        )
                        return Gst.FlowReturn.ERROR

                    for idx, result in enumerate(results_list):
                        if result:
                            caption = result
                            meta = GstAnalytics.buffer_add_analytics_relation_meta(buf)
                            if meta:
                                qk = GLib.quark_from_string(f"stream_{idx}_{result}")
                                ret, mtd = meta.add_one_cls_mtd(idx, qk)
                                if ret:
                                    self.logger.info(
                                        f"Stream {idx}: Successfully added caption {result}"
                                    )
                                else:
                                    self.logger.error(
                                        f"Stream {idx}: Failed to add classification metadata"
                                    )
                            else:
                                self.logger.error(
                                    f"Stream {idx}: Failed to add GstAnalytics metadata"
                                )

                            # Push text buffer for each frame
                            if self.text_src_pad:
                                # Adjust PTS for each frame in the batch
                                frame_pts = buf.pts + (
                                    idx * (buf.duration // num_sources)
                                )
                                self.push_text_buffer(
                                    caption, frame_pts, buf.duration // num_sources
                                )
                            else:
                                self.logger.warning(
                                    f"Stream {idx}: TextExtract: text_src pad is not linked, cannot push text buffer."
                                )
                        else:
                            self.logger.warning(f"Stream {idx}: No caption generated")

            return Gst.FlowReturn.OK

        except Exception as e:
            self.logger.error(f"Error during transformation: {e}")
            return Gst.FlowReturn.ERROR

    def do_sink_event(self, event):
        if self.text_src_pad:
            text_event = Gst.Event.new_caps(TEXT_CAPS) if event.type == Gst.EventType.CAPS else event
            self.text_src_pad.push_event(text_event)
        return GstBase.BaseTransform.do_sink_event(self, event)


if CAN_REGISTER_ELEMENT:
    GObject.type_register(Caption, "pyml_caption")
    __gstelementfactory__ = ("pyml_caption", Gst.Rank.NONE, Caption)
else:
    GlobalLogger().warning(
        "The 'pyml_caption' element will not be registered because required modules are missing."
    )<|MERGE_RESOLUTION|>--- conflicted
+++ resolved
@@ -77,9 +77,6 @@
         super().__init__()
         self.model_name = "phi-3.5-vision"
         self.caption = "   "
-<<<<<<< HEAD
-        self.__prompt = "What is shown in this image?"
-=======
         self.text_src_pad = None
 
     def do_set_property(self, property, value):
@@ -95,7 +92,6 @@
             return self.prompt
         else:
             return super().do_get_property(property)
->>>>>>> 4ab5a983
 
     def do_request_new_pad(self, template, name, caps):
         if self.text_src_pad:
